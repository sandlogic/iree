--- conflicted
+++ resolved
@@ -154,25 +154,7 @@
                                                executableOp, exportOp);
 }
 
-<<<<<<< HEAD
-// void chkDenseResource(IREE::Util::FuncOp Op) {
-//   Op.walk([&](arith::ConstantOp constOp) {
-//     if (auto denseResAttr =
-//             mlir::dyn_cast<DenseResourceElementsAttr>(constOp.getValue())) {
-//       auto tensorType = cast<RankedTensorType>(denseResAttr.getType());
-//       auto shape = tensorType.getShape();
-//       if (shape.size() == 1) {
-//         EXSLERATEV2::globalExtractedTensors.biases.push_back(denseResAttr);
-//       } else {
-//         EXSLERATEV2::globalExtractedTensors.weights.push_back(denseResAttr);
-//       }
-//     }
-//   });
-// }
-
-
-=======
->>>>>>> 1414ab8a
+
 struct OutlineDispatchRegionsPass
     : public IREE::Flow::impl::OutlineDispatchRegionsPassBase<
           OutlineDispatchRegionsPass> {
@@ -183,16 +165,7 @@
     for (auto funcOp : getOperation().getOps<mlir::FunctionOpInterface>()) {
       // Generate a nice name if possible. All ops we outline in the same scope
       // will have the same root name.
-<<<<<<< HEAD
-      //
-
-      // if (auto func = dyn_cast<IREE::Util::FuncOp>(funcOp.getOperation())) {
-      //   chkDenseResource(func); 
-      // }
-
-
-=======
->>>>>>> 1414ab8a
+
       std::string namePrefix;
       if (isa<IREE::Util::InitializerOp>(funcOp)) {
         namePrefix =
