--- conflicted
+++ resolved
@@ -115,12 +115,8 @@
       .addPass(IREE::Flow::createCanonicalizePass)
       .addPass(createRemoveZeroExtentTensorsPass)
       .addPass(createDetachElementwiseFromNamedOpsPass)
-<<<<<<< HEAD
-      .addPass(mlir::createLinalgNamedOpConversionPass)
       .addPass(createGetPaddingValuePass);
-=======
       .addPass(mlir::createSimplifyDepthwiseConvPass);
->>>>>>> 3e48144e
   mainPassManager.addPass(createEraseUnusedLinalgOperandsPass());
 
   // Expand tensor shapes into SSA values and optimize the whole program.
